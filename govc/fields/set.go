/*
Copyright (c) 2015 VMware, Inc. All Rights Reserved.

Licensed under the Apache License, Version 2.0 (the "License");
you may not use this file except in compliance with the License.
You may obtain a copy of the License at

    http://www.apache.org/licenses/LICENSE-2.0

Unless required by applicable law or agreed to in writing, software
distributed under the License is distributed on an "AS IS" BASIS,
WITHOUT WARRANTIES OR CONDITIONS OF ANY KIND, either express or implied.
See the License for the specific language governing permissions and
limitations under the License.
*/

package fields

import (
	"context"
	"flag"
	"strings"

	"github.com/vmware/govmomi/govc/cli"
	"github.com/vmware/govmomi/govc/flags"
	"github.com/vmware/govmomi/object"
)

type set struct {
	*flags.DatacenterFlag
	add  bool
	kind string
}

func init() {
	cli.Register("fields.set", &set{})
}

func (cmd *set) Register(ctx context.Context, f *flag.FlagSet) {
	cmd.DatacenterFlag, ctx = flags.NewDatacenterFlag(ctx)
	cmd.DatacenterFlag.Register(ctx, f)

	f.StringVar(&cmd.kind, "type", "", "Managed object type on which to add "+
		"the field if it does not exist. This flag is ignored unless -add=true")
	f.BoolVar(&cmd.add, "add", false, "Adds the field if it does not exist. "+
		"Use the -type flag to specify the managed object type to which the "+
		"field is added. Using -add and omitting -kind causes a new, global "+
		"field to be created if a field with the provided name does not "+
		"already exist.")
}

func (cmd *set) Usage() string {
	return "KEY VALUE PATH..."
}

func (cmd *set) Description() string {
	return `Set custom field values for PATH.

Examples:
<<<<<<< HEAD
  govc fields.set my-field-name field-value vm/my-vm`
=======
  govc fields.set my-field-name field-value vm/my-vm
  govc fields.set -add my-new-global-field-name field-value vm/my-vm
  govc fields.set -add -type VirtualMachine my-new-vm-field-name field-value vm/my-vm`
>>>>>>> f3e30a81
}

func (cmd *set) Run(ctx context.Context, f *flag.FlagSet) error {
	if f.NArg() < 3 {
		return flag.ErrHelp
	}

	c, err := cmd.Client()
	if err != nil {
		return err
	}

	m, err := object.GetCustomFieldsManager(c)
	if err != nil {
		return err
	}

	args := f.Args()

	key, err := m.FindKey(ctx, args[0])
	if err != nil {
		if !(cmd.add && strings.Contains(err.Error(), "key name not found")) {
			return err
		}
		// Add the missing field.
		def, err := m.Add(ctx, args[0], cmd.kind, nil, nil)
		if err != nil {
			return err
		}
		// Assign the new field's key to the "key" var used below when
		// setting the key/value pair on the provided list of objects.
		key = def.Key
	}

	val := args[1]

	objs, err := cmd.ManagedObjects(ctx, args[2:])
	if err != nil {
		return err
	}

	for _, ref := range objs {
		err := m.Set(ctx, ref, key, val)
		if err != nil {
			return err
		}
	}

	return nil
}<|MERGE_RESOLUTION|>--- conflicted
+++ resolved
@@ -57,13 +57,9 @@
 	return `Set custom field values for PATH.
 
 Examples:
-<<<<<<< HEAD
-  govc fields.set my-field-name field-value vm/my-vm`
-=======
   govc fields.set my-field-name field-value vm/my-vm
   govc fields.set -add my-new-global-field-name field-value vm/my-vm
   govc fields.set -add -type VirtualMachine my-new-vm-field-name field-value vm/my-vm`
->>>>>>> f3e30a81
 }
 
 func (cmd *set) Run(ctx context.Context, f *flag.FlagSet) error {
